--- conflicted
+++ resolved
@@ -87,21 +87,7 @@
     page_active: bool,
 }
 
-<<<<<<< HEAD
-impl<'a, Message, Renderer> Component<Message, Renderer> for NavBar<'a, Message>
-where
-    Renderer: iced_native::Renderer + iced_native::text::Renderer + iced_native::svg::Renderer + 'a,
-    <Renderer as iced_native::Renderer>::Theme:
-        container::StyleSheet + button::StyleSheet + text::StyleSheet + scrollable::StyleSheet,
-    <<Renderer as iced_native::Renderer>::Theme as button::StyleSheet>::Style: From<theme::Button>,
-    <<Renderer as iced_native::Renderer>::Theme as container::StyleSheet>::Style:
-        From<theme::Container>,
-    <<Renderer as iced_native::Renderer>::Theme as text::StyleSheet>::Style: From<theme::Text>,
-    Renderer::Theme: iced_native::svg::StyleSheet,
-{
-=======
 impl<'a, Message> Component<Message, Renderer> for NavBar<'a, Message> {
->>>>>>> 37f978d1
     type State = NavBarState;
     type Event = NavBarEvent;
 
@@ -181,16 +167,6 @@
 
             let nav_bar: Element<Self::Event, Renderer> =
                 container(if self.condensed && state.selected_page.is_some() {
-<<<<<<< HEAD
-                    row![container(scrollable!(column(pages)
-                        .spacing(10)
-                        .padding(10)
-                        .max_width(200)
-                        .width(Length::Units(200))
-                        .height(Length::Shrink)))
-                    .height(Length::Fill)
-                    .style(theme::Container::Custom(nav_bar_pages_style))]
-=======
                     row![container(scrollable(column(pages)
                             .spacing(10)
                             .padding(10)
@@ -199,7 +175,6 @@
                             .height(Length::Shrink)))
                         .height(Length::Fill)
                         .style(theme::Container::Custom(nav_bar_pages_style))]
->>>>>>> 37f978d1
                 } else if !state.section_active || self.condensed && state.selected_page.is_none() {
                     row![scrollable(column(sections)
                         .spacing(10)
@@ -235,21 +210,8 @@
     }
 }
 
-<<<<<<< HEAD
-impl<'a, Message: 'a, Renderer> From<NavBar<'a, Message>> for Element<'a, Message, Renderer>
-where
-    Renderer: iced_native::text::Renderer + iced_native::svg::Renderer + 'a,
-    <Renderer as iced_native::Renderer>::Theme:
-        container::StyleSheet + button::StyleSheet + text::StyleSheet + scrollable::StyleSheet,
-    <<Renderer as iced_native::Renderer>::Theme as button::StyleSheet>::Style: From<theme::Button>,
-    <<Renderer as iced_native::Renderer>::Theme as container::StyleSheet>::Style:
-        From<theme::Container>,
-    <<Renderer as iced_native::Renderer>::Theme as text::StyleSheet>::Style: From<theme::Text>,
-    Renderer::Theme: iced_native::svg::StyleSheet,
-=======
 impl<'a, Message: 'static> From<NavBar<'a, Message>>
     for Element<'a, Message, Renderer>
->>>>>>> 37f978d1
 {
     fn from(nav_bar: NavBar<'a, Message>) -> Self {
         iced_lazy::component(nav_bar)
