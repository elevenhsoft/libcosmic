// Copyright 2022 System76 <info@system76.com>
// SPDX-License-Identifier: MPL-2.0

mod button;
pub use button::*;

mod header_bar;
pub use header_bar::{HeaderBar, header_bar};

mod icon;
pub use self::icon::{Icon, icon};

pub mod list;
pub use self::list::*;

pub mod nav_button;
pub use self::nav_button::{NavButton, nav_button};

pub mod navigation;
pub use navigation::*;

mod toggler;
pub use toggler::toggler;

pub mod settings;

mod scrollable;
pub use scrollable::*;

pub mod separator;
<<<<<<< HEAD
pub use separator::*;

pub mod popup;
pub use popup::*;
=======
pub use separator::{horizontal_rule, vertical_rule};
>>>>>>> 37f978d1
<|MERGE_RESOLUTION|>--- conflicted
+++ resolved
@@ -28,11 +28,7 @@
 pub use scrollable::*;
 
 pub mod separator;
-<<<<<<< HEAD
-pub use separator::*;
 
 pub mod popup;
 pub use popup::*;
-=======
-pub use separator::{horizontal_rule, vertical_rule};
->>>>>>> 37f978d1
+pub use separator::{horizontal_rule, vertical_rule};