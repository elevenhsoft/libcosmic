<<<<<<< HEAD
use iced::{
    widget::{svg, Image},
    Length,
};

pub fn icon<Renderer>(name: &str, size: u16) -> svg::Svg<Renderer>
where
    Renderer: iced_native::svg::Renderer,
    Renderer::Theme: iced_native::svg::StyleSheet,
{
    let handle = match freedesktop_icons::lookup(name)
        .with_size(size)
        .with_theme("Pop")
        .with_cache()
        .force_svg()
        .find()
    {
        Some(path) => svg::Handle::from_path(path),
        None => {
            eprintln!("icon '{}' size {} not found", name, size);
            svg::Handle::from_memory(Vec::new())
        }
    };
    svg::Svg::new(handle)
        .width(Length::Units(size))
        .height(Length::Units(size))
}

pub fn image_icon(name: &str, size: u16) -> Option<Image> {
    freedesktop_icons::lookup(name)
        .with_size(size)
        .with_cache()
        .find()
        .map(|path| {
            Image::new(path)
                .width(Length::Units(size))
                .height(Length::Units(size))
        })
=======
// Copyright 2022 System76 <info@system76.com>
// SPDX-License-Identifier: MPL-2.0

//! Lazily-generated SVG icon widget for Iced.

use std::borrow::Cow;
use std::hash::Hash;
use derive_setters::Setters;
use crate::{Element, Renderer};
use iced::{widget::svg, Length, ContentFit};

/// A lazily-generated SVG icon.
#[derive(Hash, Setters)]
pub struct Icon<'a> {
    #[setters(skip)]
    name: Cow<'a, str>,
    #[setters(into)]
    theme: Cow<'a, str>,
    style: crate::theme::Svg,
    size: u16,
    #[setters(strip_option)]
    content_fit: Option<ContentFit>,
    #[setters(strip_option)]
    width: Option<Length>,
    #[setters(strip_option)]
    height: Option<Length>,
}

/// A lazily-generated SVG icon.
#[must_use]
pub fn icon<'a>(name: impl Into<Cow<'a, str>>, size: u16) -> Icon<'a> {
    Icon {
        content_fit: None,
        height: None,
        name: name.into(),
        size,
        style: crate::theme::Svg::default(),
        theme: Cow::Borrowed("Pop"),
        width: None,
    }
}

impl<'a> Icon<'a> {
    #[must_use]
    fn into_svg<Message: 'static>(self) -> Element<'a, Message> {
        let (svg, svg_clone) = crate::utils::static_rc_halves(self);

        iced_lazy::lazy(svg_clone, move || -> Element<Message> {
            let icon = freedesktop_icons::lookup(&svg.name)
                .with_size(svg.size)
                .with_theme(&svg.theme)
                .with_cache()
                .force_svg()
                .find();

            let handle = if let Some(path) = icon {
                svg::Handle::from_path(path)
            } else {
                eprintln!("icon '{}' size {} not found", svg.name, svg.size);
                    svg::Handle::from_memory(Vec::new())
            };

            let mut widget = svg::Svg::<Renderer>::new(handle)
                .style(svg.style)
                .width(svg.width.unwrap_or(Length::Units(svg.size)))
                .height(svg.height.unwrap_or(Length::Units(svg.size)));

            if let Some(content_fit) = svg.content_fit {
                widget = widget.content_fit(content_fit);
            }

            widget.into()
        }).into()
    }
}

impl<'a, Message: 'static> From<Icon<'a>> for Element<'a, Message> {
    fn from(icon: Icon<'a>) -> Self {
        icon.into_svg::<Message>()
    }
>>>>>>> 37f978d1
}<|MERGE_RESOLUTION|>--- conflicted
+++ resolved
@@ -1,53 +1,16 @@
-<<<<<<< HEAD
-use iced::{
-    widget::{svg, Image},
-    Length,
-};
-
-pub fn icon<Renderer>(name: &str, size: u16) -> svg::Svg<Renderer>
-where
-    Renderer: iced_native::svg::Renderer,
-    Renderer::Theme: iced_native::svg::StyleSheet,
-{
-    let handle = match freedesktop_icons::lookup(name)
-        .with_size(size)
-        .with_theme("Pop")
-        .with_cache()
-        .force_svg()
-        .find()
-    {
-        Some(path) => svg::Handle::from_path(path),
-        None => {
-            eprintln!("icon '{}' size {} not found", name, size);
-            svg::Handle::from_memory(Vec::new())
-        }
-    };
-    svg::Svg::new(handle)
-        .width(Length::Units(size))
-        .height(Length::Units(size))
-}
-
-pub fn image_icon(name: &str, size: u16) -> Option<Image> {
-    freedesktop_icons::lookup(name)
-        .with_size(size)
-        .with_cache()
-        .find()
-        .map(|path| {
-            Image::new(path)
-                .width(Length::Units(size))
-                .height(Length::Units(size))
-        })
-=======
 // Copyright 2022 System76 <info@system76.com>
 // SPDX-License-Identifier: MPL-2.0
 
 //! Lazily-generated SVG icon widget for Iced.
 
+use iced::{
+    widget::{svg, Image},
+    Length, ContentFit,
+};
 use std::borrow::Cow;
 use std::hash::Hash;
 use derive_setters::Setters;
 use crate::{Element, Renderer};
-use iced::{widget::svg, Length, ContentFit};
 
 /// A lazily-generated SVG icon.
 #[derive(Hash, Setters)]
@@ -66,6 +29,17 @@
     height: Option<Length>,
 }
 
+pub fn image_icon(name: &str, size: u16) -> Option<Image> {
+    freedesktop_icons::lookup(name)
+        .with_size(size)
+        .with_cache()
+        .find()
+        .map(|path| {
+            Image::new(path)
+                .width(Length::Units(size))
+                .height(Length::Units(size))
+        })
+}
 /// A lazily-generated SVG icon.
 #[must_use]
 pub fn icon<'a>(name: impl Into<Cow<'a, str>>, size: u16) -> Icon<'a> {
@@ -118,5 +92,4 @@
     fn from(icon: Icon<'a>) -> Self {
         icon.into_svg::<Message>()
     }
->>>>>>> 37f978d1
 }